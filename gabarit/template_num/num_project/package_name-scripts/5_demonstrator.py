# Copyright (C) <2018-2022>  <Agence Data Services, DSI Pôle Emploi>
#
# This program is free software: you can redistribute it and/or modify
# it under the terms of the GNU Affero General Public License as
# published by the Free Software Foundation, either version 3 of the
# License, or (at your option) any later version.
#
# This program is distributed in the hope that it will be useful,
# but WITHOUT ANY WARRANTY; without even the implied warranty of
# MERCHANTABILITY or FITNESS FOR A PARTICULAR PURPOSE.  See the
# GNU Affero General Public License for more details.
#
# You should have received a copy of the GNU Affero General Public License
# along with this program.  If not, see <https://www.gnu.org/licenses/>.
#
# Ex: streamlit run 5_demonstrator.py


import os
# BY DEFAULT, GPU USAGE IS DISABLED
os.environ['CUDA_VISIBLE_DEVICES'] = ""

import sys
import time
import logging
import numpy as np
import pandas as pd
from PIL import Image
from typing import Union, List, Type, Tuple

from {{package_name}} import utils
from {{package_name}}.preprocessing import preprocess
from {{package_name}}.models_training import utils_models
from {{package_name}}.models_training.model_class import ModelClass

# TMP FIX: somehow, a json method prevents us to cache most of our models with Streamlit
# That was not the case before, something must have changed within a third party library ?
# Anyway, we'll just add "hash_funcs={'_json.Scanner': hash}" to st.cache when needed.
# https://docs.streamlit.io/library/advanced-features/caching#the-hash_funcs-parameter
# https://github.com/streamlit/streamlit/issues/4876

# Get logger
logger = logging.getLogger('{{package_name}}.5_demonstrator')


# ---------------------
# Streamlit.io confs
# ---------------------

try:
    import streamlit as st
except ImportError as e:
    logger.error("Can't import streamlit library")
    logger.error("Please install it on your virtual env (check the correct version in the requirements.txt -> `pip install streamlit==...`")
    sys.exit("Can't import streamlit")

try:
    import altair as alt
except ImportError as e:
    logger.error("Can't import altair library")
    logger.error("Please install it on your virtual env (check the correct version in the requirements.txt -> `pip install altair==...`")
    sys.exit("Can't import altair")

if not st._is_running_with_streamlit:
    logger.error('This script should not be run directly with python, but via streamlit')
<<<<<<< HEAD
    logger.error('e.g. "streamlit run 5_demonstrateur.py')
=======
    logger.error('e.g. "streamlit run 4_demonstrator.py')
>>>>>>> 2bde7f16
    sys.exit("Streamlit not started")


# ---------------------
# Streamlit CSS update
# ---------------------

# We increase the sidebar size
css = '''
<style>
.sidebar.--collapsed .sidebar-content {
    margin-left: -30rem;
}
.sidebar .sidebar-content {
    width: 30rem;
}
code {
    display: block;
    white-space: pre-wrap;
}
</style>
'''
st.markdown(css, unsafe_allow_html=True)


# ---------------------
# Manage session variables
# ---------------------

if 'content' not in st.session_state:
    st.session_state['content'] = None


# ---------------------
# Utils functions
# ---------------------

@st.cache(allow_output_mutation=True, hash_funcs={'_json.Scanner': hash})
def load_model(selected_model: str) -> Tuple[Type[ModelClass], dict]:
    '''Loads a model

    Args:
        selected_model(str): Model to be loaded - directory name
    Returns:
        model (ModelClass): Loaded model
        model_conf (dict): The model's configuration
    '''
    model, model_conf = utils_models.load_model(selected_model)
    # We force a first predict to init. the inference time
    # https://github.com/keras-team/keras/issues/8724
    tmp_df = pd.DataFrame({col:[0] for col in model.x_col})
    model.predict(tmp_df)
    return model, model_conf


@st.cache(allow_output_mutation=True)
def get_available_models() -> List[str]:
    '''Gets all available models

    Returns:
        list<str>: All available models
    '''
    # Start with an empty list
    models_list = []
    # Find models
    models_dir = utils.get_models_path()
    for path, subdirs, files in os.walk(models_dir):
        # Check presence of a .pkl file (should be sufficient)
        if len([f for f in files if f.endswith('.pkl')]) > 0:
            models_list.append(os.path.basename(path))
    models_list = sorted(models_list)
    return models_list


@st.cache
def get_model_conf_text(model_conf: dict, list_classes: List[str]) -> str:
    '''Gets informations to be displayed about a model

    Args:
        model_conf (dict): The model's configuration
        list_classes (list<str>): The model's classes list
    Returns:
        str: Markdown text to be displayed
    '''
    markdown_content = "---  \n"
    markdown_content += f"Task : {model_conf['model_type']}  \n"
    if 'multi_label' in model_conf.keys() and model_conf['multi_label'] is not None:
        markdown_content += f"Multi-label : {model_conf['multi_label']}  \n"
    markdown_content += f"Training date : {model_conf['date']}  \n"
    markdown_content += f"Model type : {model_conf['model_name']}  \n"
    markdown_content += "---  \n"

    # Mandatory columns
    markdown_content += "Model's mandatory columns :\n"
    for col in model_conf['mandatory_columns']:
        markdown_content += f"- {col} \n"
    markdown_content += "---  \n"

    # Classifier
    if model_conf['model_type'] == 'classifier':
        markdown_content += "Model's labels : \n"
        if model_conf['multi_label']:
            for cl in list_classes:
                markdown_content += f"- {cl} \n"
        else:
            markdown_content += f"- {model_conf['y_col']} \n"
            for cl in list_classes:
                markdown_content += f"  - {cl} \n"

    # Return
    return markdown_content


def get_prediction(model: Type[ModelClass], content: pd.DataFrame) -> Tuple[Union[str, np.ndarray, float], np.ndarray, float]:
    '''Gets prediction on a content for a given model

    Args:
        model (ModelClass): Model to use
        content (pd.DataFrame): Input content
    Raises:
        ValueError: If invalid model type
    Returns:
        (str | np.ndarray | float): Prediction on the input content
            str if classifier mono-label
            np.ndarray if multi-labels classifier
            float if regressor
        (np.ndarray): Probabilities if classifier, else None
        (float): Prediction time
    '''
    start_time = time.time()

    # Preprocess
    if model.preprocess_pipeline is not None:
        df_prep = utils_models.apply_pipeline(content, model.preprocess_pipeline)
    else:
        df_prep = content.copy()

    # Get prediction
    if model.model_type == 'classifier':
        predictions, probas = model.predict_with_proba(df_prep)
        prediction = predictions[0]
        probas = probas[0]
    elif model.model_type == 'regressor':
        prediction =  model.predict(df_prep)[0]
        probas = None
    else:
        raise ValueError("Invalid model type")

    # Return with prediction time
    prediction_time = time.time() - start_time
    return prediction, probas, prediction_time


def get_prediction_formatting_text(model: Type[ModelClass], model_conf: dict, prediction: Union[str, np.ndarray, float], probas: np.ndarray) -> str:
    '''Formatting prediction into markdown str

    Args:
        model (ModelClass): Model to use
        model_conf (dict): The model's configuration
        prediction (str | float): Model's prediction
            str if classifier mono-label
            np.ndarray if multi-labels classifier
            float if regressor
        probas (np.ndarray): Probabilities if classifier, else None
    Raises:
        ValueError: If invalid model type
    Returns:
        (str): Markdown text to be displayed
    '''
    markdown_content = ''
    if model.model_type == 'classifier':
        if not model_conf['multi_label']:
            prediction_inversed = model.inverse_transform([prediction])[0]
            markdown_content = f"- {model_conf['y_col']}: **{prediction_inversed}**  \n"
            markdown_content += f"  - Probability : {round(probas[model.list_classes.index(prediction_inversed)] * 100, 2)} %  \n"
        else:
            # TODO: add a maximum limit to the number of classes
            markdown_content = ""
            for i, cl in enumerate(model.list_classes):
                if prediction[i] == 0:
                    markdown_content += f"- ~~{cl}~~  \n"
                else:
                    markdown_content += f"- **{cl}**  \n"
                markdown_content += f"  - Probability : {round(probas[i] * 100, 2)} %  \n"
    elif model.model_type == 'regressor':
        # TODO: later, manage multi-output
        markdown_content = f"- {model_conf['y_col']}: **{prediction}**  \n"
    else:
        raise ValueError("Invalid model type")
    return markdown_content


def get_histogram(probas: np.ndarray, list_classes: List[str], is_multi_label: bool) -> Tuple[pd.DataFrame, alt.LayerChart]:
    '''Gets a probabilities histogram (to be plotted)

    Args:
        probas (np.ndarray): Probabilities
        list_classes (list<str>): The model's classes list
        is_multi_label (bool): If the model is multi-labels or not
    Returns:
        pd.DataFrame: Dataframe with class/probability pairs
        alt.LayerChart: Histogram
    '''
    # Get dataframe
    if is_multi_label:
        predicted = ['Accepted' if proba >= 0.5 else 'Rejected' for proba in probas]
    else:
        max_proba = max(probas)
        predicted = ['Accepted' if proba == max_proba else 'Rejected' for proba in probas]
    df_probabilities = pd.DataFrame({'classes': list_classes, 'probabilities': probas, 'result': predicted})

    # Prepare plot
    domain = ['Accepted', 'Rejected']
    range_ = ['#1f77b4', '#d62728']
    bars = (
        alt.Chart(df_probabilities, width=720, height=80 * len(list_classes))
        .mark_bar()
        .encode(
            x=alt.X('probabilities:Q', scale=alt.Scale(domain=(0, 1))),
            y='classes:O',
            color=alt.Color('result', scale=alt.Scale(domain=domain, range=range_)),
            tooltip=['probabilities:Q', 'classes:O'],
        )
    )
    # Nudges text to the right so it does not appear on top of the bar
    text = bars.mark_text(align='left', baseline='middle', dx=3)\
               .encode(text=alt.Text('probabilities:Q', format='.2f'))

    return df_probabilities, alt.layer(bars + text)


# ---------------------
# Streamlit.io App
# ---------------------


st.title('Demonstrator for project {{package_name}}')
st.image(Image.open(os.path.join(utils.get_ressources_path(), 'robot.jpg')), width=200)
st.markdown("---  \n")

# Sidebar (model selection)
st.sidebar.title('Model')
selected_model = st.sidebar.selectbox('Model selection', get_available_models(), index=0)


# Get model
if selected_model is not None:

    # ---------------------
    # Read the model
    # ---------------------

    start_time = time.time()
    model, model_conf = load_model(selected_model)
    model_loading_time = time.time() - start_time
    st.write(f"Model loading time: {round(model_loading_time, 2)}s (warning, can be cached by the application)")
    st.markdown("---  \n")

    # ---------------------
    # Get model confs
    # ---------------------

    list_classes = model.list_classes if hasattr(model, 'list_classes') else None
    markdown_content = get_model_conf_text(model_conf, list_classes)
    st.sidebar.markdown(markdown_content)

    # ---------------------
    # Inputs
    # ---------------------

    form = st.form(key='my-form')

    # ---------------------
    # Data
    # ---------------------


    # TODO TODO TODO TODO TODO
    # TODO TODO TODO TODO TODO
    # TODO: TO BE CHANGED WITH YOUR DATA
    # TODO: Here is some examples with the "wine" dataset from tutorial
    form.write("Input data")
    form_values = {col: form.number_input(col) for col in model.x_col}
    form.markdown("---  \n")
    # TODO TODO TODO TODO TODO
    # TODO TODO TODO TODO TODO

    # ---------------------
    # GO Button
    # ---------------------

    # Prediction starts by clicking this button
    submit = form.form_submit_button("Predict")
    if submit:
        # Construct content from inputs
        # TODO TODO TODO TODO TODO
        # TODO: TO BE CHANGED WITH YOUR DATA
        content = pd.DataFrame({
            col: [col_value]
            for col, col_value in form_values.items()
        })
        # TODO TODO TODO TODO TODO
        st.session_state.content = content


    # ---------------------
    # Button clear
    # ---------------------

    # Clear everything by clicking this button
    if st.button("Clear"):
        st.session_state.content = None


    # ---------------------
    # Prediction
    # ---------------------

    # Prediction and results diplay
    if st.session_state.content is not None:
        st.write("---  \n")
        st.markdown("## Results  \n")
        st.markdown("  \n")

        # ---------------------
        # Prediction
        # ---------------------

        prediction, probas, prediction_time = get_prediction(model, st.session_state.content)
        st.write(f"Prediction (inference time : {int(round(prediction_time*1000, 0))}ms) :")

        # ---------------------
        # Format prediction
        # ---------------------

        markdown_content = get_prediction_formatting_text(model, model_conf, prediction, probas)
        st.markdown(markdown_content)

        # ---------------------
        # Histogram probabilities - Classifier
        # ---------------------

        if model.model_type == 'classifier':
            df_probabilities, altair_layer = get_histogram(probas, model.list_classes, model.multi_label)
            # Display dataframe probabilities & plot altair
            st.subheader('Probabilities histogram')
            st.write(df_probabilities)
            st.altair_chart(altair_layer)

        st.write("---  \n")<|MERGE_RESOLUTION|>--- conflicted
+++ resolved
@@ -63,11 +63,7 @@
 
 if not st._is_running_with_streamlit:
     logger.error('This script should not be run directly with python, but via streamlit')
-<<<<<<< HEAD
-    logger.error('e.g. "streamlit run 5_demonstrateur.py')
-=======
-    logger.error('e.g. "streamlit run 4_demonstrator.py')
->>>>>>> 2bde7f16
+    logger.error('e.g. "streamlit run 5_demonstrator.py')
     sys.exit("Streamlit not started")
 
 
